import os

import matplotlib.pyplot as plt
import numpy as np
import torch
import torch.nn.functional as F
import torchvision
import tqdm
from models.unet_embed import UNet
from PIL import Image
from torch.optim import Adam
from torch_ema import ExponentialMovingAverage
from torchvision.transforms import (
    CenterCrop,
    Compose,
    Lambda,
    RandomHorizontalFlip,
    Resize,
    ToPILImage,
    ToTensor,
)


class DiffusionModel(object):
    def __init__(self, model, timesteps, gpu="-1", working_dir="working/test"):
        self.model = model
        self.timesteps = timesteps
        self.working_dir = working_dir
<<<<<<< HEAD
        self.device = "cuda" if (torch.cuda.is_available() and gpu != "-1") else "cpu"
        self.gpu = gpu
        self.n_gpus = len(gpu.split(",")) if gpu != "-1" else 0
=======

        self.gpu_ids = [int(x) for x in gpu.split(",")] if gpu!="-1" else None
        self.n_gpus = len(self.gpu_ids) if gpu!="-1" else 0
        self.device = "cuda:{}".format(self.gpu_ids[0]) if self.n_gpus>0 else "cpu"
        self.do_clip_noise = True
        self.clip_grad = 1

>>>>>>> 6066135f
        self.output_fig_size = (20, 20)
        self.prepare_alphas()
        super().__init__()
        return

    @staticmethod
    def get_data_transform():
        # 入力画像は、(-1,1)に規格化する (ノイズのレンジとの整合性をとるため)
        transform = Compose(
            [RandomHorizontalFlip(), ToTensor(), Lambda(lambda t: (t * 2) - 1)]
        )
        return transform

    @staticmethod
    def convert_Tensor_to_PIL(img):
        reverse_transform = Compose(
            [
                ToTensor(),
                Lambda(lambda t: (t + 1) / 2),
                Lambda(lambda t: t.permute(1, 2, 0)),  # CHW to HWC
                Lambda(lambda t: t * 255.0),
                Lambda(lambda t: t.numpy().astype(np.uint8)),
                ToPILImage(),
            ]
        )
        return reverse_transform(img)

    def prepare_alphas(self):
        # 完全なノイズになるまで、ノイズの大きさはtに対してリニアに増えていくスケジューリングを採用
        beta_start = 0.0001
        beta_end = 0.02  # 0.02で良いの？
        self.betas = betas = np.linspace(beta_start, beta_end, self.timesteps)

        # KL-divergenceの計算の中に登場する各種係数を計算する
        self.alphas = alphas = 1.0 - betas
        self.alphas_cumprod = alphas_cumprod = np.cumprod(alphas, axis=0)

        alphas_cumprod_prev = alphas_cumprod.copy()
        alphas_cumprod_prev[1:] = alphas_cumprod[:-1]
        alphas_cumprod_prev[0] = 1.0
        self.alphas_cumprod_prev = alphas_cumprod_prev

        self.sqrt_recip_alphas = sqrt_recip_alphas = np.sqrt(1.0 / alphas)

        self.sqrt_alphas_cumprod = sqrt_alphas_cumprod = np.sqrt(alphas_cumprod)
        self.sqrt_one_minus_alphas_cumprod = sqrt_one_minus_alphas_cumprod = np.sqrt(
            1.0 - alphas_cumprod
        )
        self.posterior_variance = posterior_variance = (
            betas * (1.0 - alphas_cumprod_prev) / (1.0 - alphas_cumprod)
        )

        return

    def get_coeffs_for_train(self, t):
        # t時点の各種係数の値を返す
        sqrt_alphas_cumprod_t = self.sqrt_alphas_cumprod[t]
        sqrt_one_minus_alphas_cumprod_t = self.sqrt_one_minus_alphas_cumprod[t]
        return sqrt_alphas_cumprod_t, sqrt_one_minus_alphas_cumprod_t

    def get_coeffs_for_generation(self, t):
        # t時点の各種係数の値を返す
        sqrt_recip_alphas_t = self.sqrt_recip_alphas[t]
        betas_t = self.betas[t]
        sqrt_one_minus_alphas_cumprod_t = self.sqrt_one_minus_alphas_cumprod[t]
        betas_t_div_sqrt_one_minus_alphas_cumprod_t = (
            betas_t / sqrt_one_minus_alphas_cumprod_t
        )
        sqrt_posterior_variance_t = np.sqrt(self.posterior_variance[t])
        return (
            sqrt_recip_alphas_t,
            betas_t_div_sqrt_one_minus_alphas_cumprod_t,
            sqrt_posterior_variance_t,
        )

    def train(
        self,
        dataset,
        epochs=5,
        batch_size=16,
        lr=2e-4,
        num_workers=2,
        ema_decay=None,
<<<<<<< HEAD
=======
        loss_type="l2",
>>>>>>> 6066135f
        save_freq=1,
        generate_freq=1,
        plot_timesteps=[0],
    ):
        assert max(plot_timesteps) < self.timesteps
        # Init models
        #os.environ["CUDA_VISIBLE_DEVICES"] = self.gpu
        self.model.to(self.device)
        if self.n_gpus>1:
            self.model = torch.nn.DataParallel(self.model, device_ids=self.gpu_ids)
        optimizer = Adam(self.model.parameters(), lr=lr)
        if ema_decay is not None:
            ema = ExponentialMovingAverage(self.model.parameters(), decay=ema_decay)

        # Prepare DataLoader
        dataloader = torch.utils.data.DataLoader(
            dataset,
            batch_size=batch_size,
            shuffle=True,
            pin_memory=True,
            drop_last=True,
            num_workers=num_workers,
        )

        # Training loop
        for iEpoch in range(epochs):
            loss_avg = []
            with tqdm.tqdm(dataloader, unit="batch", total=len(dataloader)) as tepoch:
                for data in tepoch:
                    tepoch.set_description(f"Epoch {iEpoch}")
                    self.model.train(True)
                    optimizer.zero_grad()

                    if isinstance(data, list):
                        data = data[0]
                    data = data.to("cpu").detach().numpy().copy()
                    batch_size = data.shape[0]
                    img_shape = data.shape[1:]

                    ##############################
                    # 学習データの準備
                    ##############################

                    x_batch = []
                    t_batch = []
                    y_batch = []
                    for itemIdx in range(batch_size):

                        ###############
                        # 画像とノイズの準備
                        ###############

                        ## 読み込まれた画像をx0と置く
                        x0 = data[itemIdx]

                        ## 入力画像と同じサイズのノイズ(正規分布)も用意する。これがモデルで推定する量になるので、gtとサフィックスをつける。
                        noise_gt = np.random.randn(*(x0.shape))

                        ###############
                        # Forward Process (q) を実行して、学習データを準備する。すべて決定論的に求まる
                        ###############

                        ## 学習させるタイムスタンプをランダムに選ぶ
                        t = np.random.randint(0, self.timesteps)

                        ## その時点での各種係数を計算
                        coeff_x0, coeff_noise = self.get_coeffs_for_train(t)

                        ## 上記alphaなどの値を使って、学習画像(xt)を準備する
                        xt = x0 * coeff_x0 + noise_gt * coeff_noise

                        ###############
                        # 学習用のバッチに仕立てる
                        ###############
                        x_batch.append(xt)
                        t_batch.append(t)
                        y_batch.append(noise_gt)

                    # ListからTensorに変換して、学習可能な変数にする
                    x_batch = torch.Tensor(np.array(x_batch)).to(self.device)
                    t_batch = torch.Tensor(np.array(t_batch)).to(self.device)
                    y_batch = torch.Tensor(np.array(y_batch)).to(self.device)

                    ##############################
                    # 学習の実行。
                    # ノイズが加えられた画像(img_with_noise)が入力となり、そのノイズ(noise_gt)が推定すべき量になる
                    ##############################

                    # モデルにノイズが加えられた画像を入れる。モデルは、ノイズがどのようだったかを推定する
                    noise_predicted = self.model(x_batch, t_batch)

                    # 推定されたノイズと、GroundTruthのノイズが近いことを要求するようlossを計算する
                    loss = F.mse_loss(y_batch, noise_predicted)

                    # lossを最小化するようパラメータを最適化する
                    loss.backward()
                    if self.clip_grad is not None:
                        torch.nn.utils.clip_grad_value_(self.model.parameters(), self.clip_grad)
                    optimizer.step()
                    if ema_decay is not None:
                        ema.update()
                        ema.copy_to()

                    # 表示
                    loss_avg.append(loss.item())
                    tepoch.set_postfix(loss=sum(loss_avg) / len(loss_avg))

            self.model.train(False)

            # モデルの保存
            if iEpoch % save_freq == 0:
                model_path = f"{self.working_dir}/models/model_{iEpoch:04d}.pt"
                os.makedirs(os.path.dirname(model_path), exist_ok=True)
                if self.n_gpus>1:
                    torch.save(self.model.module.to("cpu").state_dict(), model_path)
                else:
                    torch.save(self.model.to("cpu").state_dict(), model_path)

            # 画像の保存
            if iEpoch % generate_freq == 0:
                image_path = f"{self.working_dir}/images/image_{iEpoch:04d}.png"
                os.makedirs(os.path.dirname(image_path), exist_ok=True)
                all_imgs = []
                for i in range(5):
                    imgs = self.generate(img_shape=img_shape, seed=i)
                    imgs_pick = [imgs[j] for j in plot_timesteps]
                    all_imgs.append(imgs_pick)
                self.plot(all_imgs, output=image_path)

    @torch.no_grad()
    def generate(self, img_shape, seed=0):
        np.random.seed(seed)
        self.model.train(False)
        self.model.to(self.device)
        # start from pure noise (for each example in the batch)
        imgs = []

        # Start from pure noise
        img = np.random.randn(*(img_shape))

        # loop to generate
        for t in range(0, self.timesteps)[::-1]:

            (
                coeff_normalize,
                coeff_noise,
                additional_noise_coeff,
            ) = self.get_coeffs_for_generation(t)

            img_tensor = np.array([img])  # batchの軸を加える
            img_tensor = torch.Tensor(img_tensor).to(self.device)  # Tensorにして、GPUへ送る
            noise_estimate_tensor = self.model(
                img_tensor, torch.Tensor([t]).to(self.device)
            )
            noise_estimate = (
                noise_estimate_tensor[0].cpu().numpy()
            )  # batch軸を除いて、numpy形式にする

            img = coeff_normalize * (img - coeff_noise * noise_estimate)

            if t > 0:
                additional_noise = np.random.randn(*(img.shape))
                img += additional_noise * additional_noise_coeff

            if self.do_clip_noise:
                img = np.clip(img, -1., +1.)

            imgs.append(img)

        return imgs

    def plot(self, imgs, output=None):
        if not isinstance(imgs[0], list):
            # Make a 2d grid even if there's just 1 row
            imgs = [imgs]

        num_rows = len(imgs)
        num_cols = len(imgs[0])

        fig, axs = plt.subplots(
            figsize=self.output_fig_size, nrows=num_rows, ncols=num_cols, squeeze=False
        )
        for row_idx, row in enumerate(imgs):
            for col_idx, img in enumerate(row):
                ax = axs[row_idx, col_idx]
                img_np = img.copy().transpose(1, 2, 0)
                img_np = (img_np + 1.0) / 2.0 * 255.0
                img_np = img_np.astype(np.uint8)
                if img_np.shape[-1] == 1:
                    img_np = img_np.squeeze(axis=-1)
                img_PIL = Image.fromarray(img_np)

                # img_PIL = self.convert_Tensor_to_PIL(img)
                ax.imshow(np.asarray(img_PIL))
                ax.set(xticklabels=[], yticklabels=[], xticks=[], yticks=[])

        plt.tight_layout()

        if output:
            fig.savefig(output)

        plt.close()<|MERGE_RESOLUTION|>--- conflicted
+++ resolved
@@ -26,19 +26,13 @@
         self.model = model
         self.timesteps = timesteps
         self.working_dir = working_dir
-<<<<<<< HEAD
-        self.device = "cuda" if (torch.cuda.is_available() and gpu != "-1") else "cpu"
-        self.gpu = gpu
-        self.n_gpus = len(gpu.split(",")) if gpu != "-1" else 0
-=======
-
-        self.gpu_ids = [int(x) for x in gpu.split(",")] if gpu!="-1" else None
-        self.n_gpus = len(self.gpu_ids) if gpu!="-1" else 0
-        self.device = "cuda:{}".format(self.gpu_ids[0]) if self.n_gpus>0 else "cpu"
+
+        self.gpu_ids = [int(x) for x in gpu.split(",")] if gpu != "-1" else None
+        self.n_gpus = len(self.gpu_ids) if gpu != "-1" else 0
+        self.device = "cuda:{}".format(self.gpu_ids[0]) if self.n_gpus > 0 else "cpu"
         self.do_clip_noise = True
         self.clip_grad = 1
 
->>>>>>> 6066135f
         self.output_fig_size = (20, 20)
         self.prepare_alphas()
         super().__init__()
@@ -122,19 +116,16 @@
         lr=2e-4,
         num_workers=2,
         ema_decay=None,
-<<<<<<< HEAD
-=======
         loss_type="l2",
->>>>>>> 6066135f
         save_freq=1,
         generate_freq=1,
         plot_timesteps=[0],
     ):
         assert max(plot_timesteps) < self.timesteps
         # Init models
-        #os.environ["CUDA_VISIBLE_DEVICES"] = self.gpu
+        # os.environ["CUDA_VISIBLE_DEVICES"] = self.gpu
         self.model.to(self.device)
-        if self.n_gpus>1:
+        if self.n_gpus > 1:
             self.model = torch.nn.DataParallel(self.model, device_ids=self.gpu_ids)
         optimizer = Adam(self.model.parameters(), lr=lr)
         if ema_decay is not None:
@@ -223,7 +214,9 @@
                     # lossを最小化するようパラメータを最適化する
                     loss.backward()
                     if self.clip_grad is not None:
-                        torch.nn.utils.clip_grad_value_(self.model.parameters(), self.clip_grad)
+                        torch.nn.utils.clip_grad_value_(
+                            self.model.parameters(), self.clip_grad
+                        )
                     optimizer.step()
                     if ema_decay is not None:
                         ema.update()
@@ -239,7 +232,7 @@
             if iEpoch % save_freq == 0:
                 model_path = f"{self.working_dir}/models/model_{iEpoch:04d}.pt"
                 os.makedirs(os.path.dirname(model_path), exist_ok=True)
-                if self.n_gpus>1:
+                if self.n_gpus > 1:
                     torch.save(self.model.module.to("cpu").state_dict(), model_path)
                 else:
                     torch.save(self.model.to("cpu").state_dict(), model_path)
@@ -291,7 +284,7 @@
                 img += additional_noise * additional_noise_coeff
 
             if self.do_clip_noise:
-                img = np.clip(img, -1., +1.)
+                img = np.clip(img, -1.0, +1.0)
 
             imgs.append(img)
 
