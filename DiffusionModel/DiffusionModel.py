--- conflicted
+++ resolved
@@ -27,19 +27,11 @@
         self.timesteps = timesteps
         self.working_dir = working_dir
 
-<<<<<<< HEAD
         self.gpu_ids = [int(x) for x in gpu.split(",")] if gpu!="-1" else None
         self.n_gpus = len(self.gpu_ids) if gpu!="-1" else 0
         self.device = "cuda:{}".format(self.gpu_ids[0]) if self.n_gpus>0 else "cpu"
         self.do_clip_noise = False
         self.clip_grad = 0.1
-=======
-        self.gpu_ids = [int(x) for x in gpu.split(",")] if gpu != "-1" else None
-        self.n_gpus = len(self.gpu_ids) if gpu != "-1" else 0
-        self.device = "cuda:{}".format(self.gpu_ids[0]) if self.n_gpus > 0 else "cpu"
-        self.do_clip_noise = True
-        self.clip_grad = 1
->>>>>>> c991680b
 
         self.output_fig_size = (20, 20)
         self.prepare_alphas()
